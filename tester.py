"""
This module is meant as a testing sandbox for other modules, during implementation.
"""
import time
import numpy as np
import matplotlib.pyplot as plt

import calculations
import dynamixel
import planning
import controllers
import environment as env
import simulaton as sim

if __name__ == "__main__":
    velocityController = controllers.VelocityController()
<<<<<<< HEAD
    pathPlanner = planning.PathPlanner(0.05, 0.2, 'squared')
    trajPlanner = planning.TrajectoryPlanner()
    kinematics = calculations.Kinematics()


    spiderStartPose = [0.4, 0.33, spider.LYING_HEIGHT, 0]
    spiderGoalPose = [0.4, 1, spider.WALKING_HEIGHT, 0]
=======
    wall = env.Wall('squared')
    spider = env.Spider()

    pins = wall.createGrid(True)

    spiderPose = [0.4, 0.33, spider.LYING_HEIGHT, 0]

    velocityController.moveLegsAndGrabPins([2], [pins[1]], spiderPose, [6])



 
>>>>>>> d64a11df

    velocityController.walk(spiderStartPose, spiderGoalPose)





    





    
<|MERGE_RESOLUTION|>--- conflicted
+++ resolved
@@ -14,15 +14,6 @@
 
 if __name__ == "__main__":
     velocityController = controllers.VelocityController()
-<<<<<<< HEAD
-    pathPlanner = planning.PathPlanner(0.05, 0.2, 'squared')
-    trajPlanner = planning.TrajectoryPlanner()
-    kinematics = calculations.Kinematics()
-
-
-    spiderStartPose = [0.4, 0.33, spider.LYING_HEIGHT, 0]
-    spiderGoalPose = [0.4, 1, spider.WALKING_HEIGHT, 0]
-=======
     wall = env.Wall('squared')
     spider = env.Spider()
 
@@ -31,13 +22,6 @@
     spiderPose = [0.4, 0.33, spider.LYING_HEIGHT, 0]
 
     velocityController.moveLegsAndGrabPins([2], [pins[1]], spiderPose, [6])
-
-
-
- 
->>>>>>> d64a11df
-
-    velocityController.walk(spiderStartPose, spiderGoalPose)
 
 
 
