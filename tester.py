--- conflicted
+++ resolved
@@ -13,23 +13,19 @@
 import simulaton as sim
 
 if __name__ == "__main__":
-<<<<<<< HEAD
     wall = env.Wall()
     plotter = sim.Plotter()
-    planner = planning.PathPlanner()
-=======
     velocityController = controllers.VelocityController()
-    matrixCalculator = calculations.MatrixCalculator()
-    trajectoryPlanner = planning.TrajectoryPlanner()
+    pathPlanner = planning.PathPlanner()
 
     # LEGS MOVEMENT
     motors = [[11, 12, 13], [21, 22, 23], [31, 32, 33], [41, 42, 43], [51, 52, 53]]
     motorDriver = dynamixel.MotorDriver(motors)
-    motorDriver.disableLegs(2)
+    # motorDriver.disableLegs(2)
 
-    spiderPose = [0.447, 0.355, 0, 0, 0, 0]
+    spiderPose = [0.447, 0.335, 0.035, 0, 0, 0]
 
-    leg2GlobalGoal = [0, 0, 0]
+    leg2GlobalGoal = [0.2, 0, 0.028]
 
     velocityController.moveLegsWrapper([2], [leg2GlobalGoal], spiderPose)
 
@@ -47,12 +43,11 @@
     # leg5Goal = [0.28647617,  0.25409757, -0.00695381]
     # bezierTraj5, bezierVel5 = trajectoryPlanner.bezierTrajectory(leg5Start, leg5Goal, 10)
     # result = velocityController.moveLegs([2, 4], [bezierTraj2, bezierTraj5], [bezierVel2, bezierVel5])
->>>>>>> a04c0c09
 
-    path = planner.calculateSpiderBodyPath([0.4, 0.25], [0.4, 1.1], 0.05)
+    path = pathPlanner.calculateSpiderBodyPath([0.4, 0.25], [0.4, 1.1], 0.05)
     bestParams = [0.2 , 0.4, 0.4]
-    selectedPins = planner.calculateSpiderLegsPositionsFF(path, bestParams)
-    plotter.plotSpiderMovement(path, selectedPins)
+    selectedPins = pathPlanner.calculateSpiderLegsPositionsFF(path, bestParams)
+    # plotter.plotSpiderMovement(path, selectedPins)
 
     
 
