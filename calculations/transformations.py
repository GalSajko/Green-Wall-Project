--- conflicted
+++ resolved
@@ -66,17 +66,10 @@
     Returns:
         tuple: 1x3 pin-to-pin vector in leg's local origin and 3x3 orientation matrix of leg's anchor in global origin.
     """
-<<<<<<< HEAD
-    spiderOrientationInGlobal = xyzRpyToMatrix(np.concatenate((np.zeros(3, dtype = np.float32), rpy)), True)
-    legAnchorOrientationInGlobal = np.linalg.inv(np.dot(spiderOrientationInGlobal, spider.T_ANCHORS[legId][:3, :3]))
-    pinToPinGlobal = goalPinPosition - currentPinPosition
-    pinToPinLocal = np.dot(legAnchorOrientationInGlobal, pinToPinGlobal)
-=======
     spiderRotationInGlobal = xyzRpyToMatrix(rpy, True)
     legOriginOrientationInGlobal = np.linalg.inv(np.dot(spiderRotationInGlobal, spider.T_ANCHORS[legId][:3, :3]))
     pinToPinGlobal = goalPinPosition - currentPinPosition
     pinToPinLocal = np.dot(legOriginOrientationInGlobal, pinToPinGlobal)
->>>>>>> 777b8ba2
 
     return pinToPinLocal, legOriginOrientationInGlobal
 
