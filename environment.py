--- conflicted
+++ resolved
@@ -20,21 +20,12 @@
         self.BODY_RADIUS = 0.1215
         # Spiders legs, given as lengths of all three links in one leg. Note that second link is in L shape -
         # first value is a length in vertical direction, second value is a horizontal offset.
-<<<<<<< HEAD
         self.LEGS_DIMENSIONS = [[0.065, (0.3, 0.025), 0.278],
                      [0.065, (0.3, 0.025), 0.275],
                      [0.065, (0.3, 0.025), 0.277],
                      [0.065, (0.3, 0.025), 0.2785],
                      [0.065, (0.3, 0.020), 0.276]]
         self.SECOND_JOINTS_OFFSETS = [math.tan(leg[1][1] / leg[1][0]) for leg in self.LEGS_DIMENSIONS]
-=======
-        self.LEGS = [[0.065, (0.301, 0.02), 0.2815],
-                     [0.065, (0.301, 0.02), 0.2815],
-                     [0.065, (0.301, 0.02), 0.2815],
-                     [0.065, (0.301, 0.02), 0.2815],
-                     [0.065, (0.301, 0.02), 0.2815]]
-        self.SECOND_JOINTS_OFFSETS = [math.tan(leg[1][1] / leg[1][0]) for leg in self.LEGS]
->>>>>>> e40bdd71
         # Angles between legs, looking from spiders origin.
         self.ANGLE_BETWEEN_LEGS = np.radians(360 / self.NUMBER_OF_LEGS)
         # Positions of leg anchors on spiders platform, given in spiders origin - matching the actual legs order on spider.
