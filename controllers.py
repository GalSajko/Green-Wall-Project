import numpy as np
import time
import serial
import threading
import queue
import os
import inspect
import multiprocessing
import matplotlib.pyplot as plt

import calculations
import environment as env
import dynamixel as dmx
import planning
import config
import mappers
import periphery

class VelocityController:
    """ Class for velocity-control of spider's movement. All legs are controlled with same controller, but can be moved separately and independently
    from other legs. Reference positions for each legs are writen in legs-queues. On each control-loop controller takes first values from all of the legs-queues.
    """
    def __init__ (self):
        self.matrixCalculator = calculations.MatrixCalculator()
        self.kinematics = calculations.Kinematics()
        self.dynamics = calculations.Dynamics()
<<<<<<< HEAD
=======
        self.mathTools = calculations.MathTools()
>>>>>>> 6422e2a0
        self.spider = env.Spider()
        self.trajectoryPlanner = planning.TrajectoryPlanner()
        self.motorDriver = dmx.MotorDriver([[11, 12, 13], [21, 22, 23], [31, 32, 33], [41, 42, 43], [51, 52, 53]])
        self.gripperController = periphery.GripperController()

        self.legsQueues = [queue.Queue() for i in range(self.spider.NUMBER_OF_LEGS)]
        self.sentinel = object()
        self.lastMotorsPositions = np.zeros([self.spider.NUMBER_OF_LEGS, self.spider.NUMBER_OF_MOTORS_IN_LEG])
        self.locker = threading.Lock()
        self.killControllerThread = False

        self.Kp = np.array([[1.0, 1.0, 1.0]] * self.spider.NUMBER_OF_LEGS) * 20.0
        self.Kd = np.array([[1.0, 1.0, 1.0]] * self.spider.NUMBER_OF_LEGS) * 0.25
        self.period = 1.0 / config.CONTROLLER_FREQUENCY

        self.qA = []
        self.fA = np.zeros([self.spider.NUMBER_OF_LEGS, 3])
<<<<<<< HEAD
=======
        self.fD = np.array([0.0, 0.0, 0.0])

        self.KpForce = 0.05
        self.isForceMode = False
        self.forceModeLegId = None
>>>>>>> 6422e2a0

        self.initControllerThread()

    def controller(self):
        """Velocity controller to controll all five legs continuously. Runs in separate thread.
        """
        lastQErrors = np.zeros([self.spider.NUMBER_OF_LEGS, self.spider.NUMBER_OF_MOTORS_IN_LEG])
<<<<<<< HEAD
=======
        lastFErrors = np.zeros([self.spider.NUMBER_OF_LEGS, 3])
>>>>>>> 6422e2a0
        qDd = np.zeros([self.spider.NUMBER_OF_LEGS, 3])
        qD = np.zeros([self.spider.NUMBER_OF_LEGS, 3])
        qDdF = np.zeros([self.spider.NUMBER_OF_LEGS, 3])
        qDf = np.zeros([self.spider.NUMBER_OF_LEGS , 3])
        init = True

        fBuffer = np.zeros([5, 5, 3])
        counter = 0

        while True:
            if self.killControllerThread:
                break
 
            startTime = time.perf_counter()

            # Get current data.
            with self.locker: 
                currentAngles, currents = self.motorDriver.syncReadAnglesAndCurrentsWrapper()
                self.qA = currentAngles
<<<<<<< HEAD

            # If controller was just initialized, save current positions and keep legs on these positions until new command is given.
            if init:
                self.lastMotorsPositions = currentAngles
                init = False

            for leg in self.spider.LEGS_IDS:
                self.fA[leg] = self.dynamics.getForceOnLegTip(leg, currentAngles[leg], currents[leg])
            
            qD, qDd = self.getQdQddFromQueues()    
=======
                forceMode = self.isForceMode
                forceModeLeg = self.forceModeLegId
                # If controller was just initialized, save current positions and keep legs on these positions until new command is given.
                if init:
                    self.lastMotorsPositions = currentAngles
                    init = False

            qD, qDd = self.getQdQddFromQueues()

            if forceMode:
                # Force-velocity P controller.
                self.fA = self.dynamics.getForcesOnLegsTips(currentAngles, currents)
                # Running average of measured forces.
                fMean, fBuffer, counter = self.mathTools.runningAverage(fBuffer, counter, self.fA)
                dXSpider, offsets = self.forcePositionP(self.fD, fMean)
            
                # Read leg's current pose in spider's origin.
                xSpider = self.kinematics.spiderBaseToLegTipForwardKinematics(forceModeLeg, currentAngles[forceModeLeg])
                # Add calculated offset.
                xSpider[:3][:,3] += offsets[forceModeLeg]
                # Transform into leg's origin.
                xD = np.dot(np.linalg.inv(self.spider.T_ANCHORS[forceModeLeg]), xSpider)[:3][:,3]

                # Calculate values in joints space and avoid reaching out of the working space.
                if np.linalg.norm(xD) > self.spider.LEG_LENGTH_LIMIT:
                    xSpider[:3][:,3] -= offsets[forceModeLeg]
                    xD = np.dot(np.linalg.inv(self.spider.T_ANCHORS[forceModeLeg]), xSpider)[:3][:,3]
                    dXSpider[forceModeLeg] = np.zeros(3)
                qD[forceModeLeg] = self.kinematics.legInverseKinematics(forceModeLeg, xD)
                qDd[forceModeLeg] = np.dot(np.linalg.inv(self.kinematics.spiderBaseToLegTipJacobi(forceModeLeg, currentAngles[forceModeLeg])), dXSpider[forceModeLeg])
                with self.locker:
                    self.lastMotorsPositions[forceModeLeg] = currentAngles[forceModeLeg]

            qCds, lastQErrors = self.positionVelocityPD(qD, currentAngles, qDd, lastQErrors)
>>>>>>> 6422e2a0

            # Limit joints velocities, before sending them to motors.
            if forceMode:
                qCds[qCds > 1.0] = 1.0
                qCds[qCds < -1.0] = -1.0

            # Send new commands to motors.
            with self.locker:
                self.motorDriver.syncWriteMotorsVelocitiesInLegs(self.spider.LEGS_IDS, qCds)

            elapsedTime = time.perf_counter() - startTime
            while elapsedTime < self.period:
                elapsedTime = time.perf_counter() - startTime
                time.sleep(0)
    
    def positionVelocityPD(self, desiredAngles, currentAngles, ffVelocity, lastErrors):
        """Position-velocity PD controller. Calculate commanded velocities from position input and add feed-forward calculated velocities.

        Args:
            desiredAngles (list): 5x3 array of desired angles in joints.
            currentAngles (list): 5x3 array of measured current angles in joints.
            ffVelocity (list): 5x3 array of feed forward calculated joints velocities.
            lastErrors (list): 5x3 array of last position errors.

        Returns:
            tuple: 5x3 numpy.ndarray of commanded joints velocities and updated errors.
        """
        qErrors = np.array(desiredAngles - currentAngles)
        dQe = (qErrors - lastErrors) / self.period
        qCds = self.Kp * qErrors + self.Kd * dQe + ffVelocity
        lastErrors = qErrors

        return qCds, lastErrors
    
    def forcePositionP(self, desiredForces, currentForces):
        """Force-position P controller. Calculate position offsets from desired forces.

        Args:
            desiredForces (list): 5x3 array of desired forces in spider's origin.
            currentForces (list): 5x3 array of measured current forces in spider's origin.

        Returns:
            tuple: 5x3 array of leg-tips velocities and 5x3 array of position offsets of leg-tips, both given in spider's origin.
        """
        fErrors = desiredForces - currentForces
        dXSpider = fErrors * self.KpForce
        offsets = dXSpider * self.period

        return dXSpider, offsets

    def initControllerThread(self):
        """Start a thread with controller loop.
        """
        thread = threading.Thread(target = self.controller, name = 'velocity_controller_thread', daemon = False)
        try:
            thread.start()
            print("Controller thread is running.")
        except RuntimeError as re:
            print(re)

    def endControllerThread(self):
        """Set flag to kill a controller thread.
        """
        self.killControllerThread = True

    def getQdQddFromQueues(self):
        """Read current qD and qDd from queues for each leg. If leg-queue is empty, keep leg on latest position.

        Returns:
            tuple: Two 5x3 numpy.ndarrays of current qDs and qDds.
        """
        qD = np.empty([self.spider.NUMBER_OF_LEGS, self.spider.NUMBER_OF_MOTORS_IN_LEG], dtype = np.float32)
        qDd = np.empty([self.spider.NUMBER_OF_LEGS, self.spider.NUMBER_OF_MOTORS_IN_LEG], dtype = np.float32)

        for leg in self.spider.LEGS_IDS:
            try:
                queueData = self.legsQueues[leg].get(False)
                with self.locker:
                    self.lastMotorsPositions[leg] = self.qA[leg]
                if queueData is self.sentinel:
                    qD[leg] = self.lastMotorsPositions[leg]
                    qDd[leg] = ([0, 0, 0])
                else:
                    qD[leg] = queueData[0]
                    qDd[leg] = queueData[1]
            except queue.Empty:
                with self.locker:
                    qD[leg] = self.lastMotorsPositions[leg]
                qDd[leg] = ([0, 0, 0])

        return qD, qDd

    def moveLegAsync(self, legId, goalPositionOrOffset, origin, duration, trajectoryType, spiderPose = None, isOffset = False):
        """Write reference positions and velocities into leg-queue.

        Args:
            legId (int): Leg id.
            goalPositionOrOffset (list): 1x3 array of  desired x, y, and z goal positons or offsets.
            origin (str): Origin that goal position is given in. Wheter 'l' for leg-local or 'g' for global.
            duration (float): Desired movement duration.
            trajectoryType (str): Type of movement trajectory (bezier or minJerk).
            spiderPose (list, optional): Spider pose in global origin, used if goalPositionOrOffset is given in global origin. Defaults to None.
            offset(bool, optional): If true, move leg relatively on current position, goalPositionOrOffset should be given as desired offset. Defaults to False.

        Raises:
            ValueError: If origin is unknown.
            TypeError: If origin is global and spiderPose is None.

        Returns:
            bool: False if ValueError is catched during trajectory calculation, True otherwise.
        """
        if origin not in ('l', 'g'):
            raise ValueError("Unknown origin.")
        if origin == 'g' and spiderPose is None:
            raise TypeError("Parameter spiderPose should not be None.")

        self.legsQueues[legId] = queue.Queue()
        self.legsQueues[legId].put(self.sentinel)

        with self.locker:
            currentAngles = self.qA[legId]
        legCurrentPosition = self.kinematics.legForwardKinematics(legId, currentAngles)[:,3][:3]

        if origin == 'l':
            localGoalPosition = goalPositionOrOffset
            if isOffset:
                localGoalPosition += legCurrentPosition
        elif origin == 'g':
            if not isOffset:
                localGoalPosition = self.matrixCalculator.getLegInLocal(legId, goalPositionOrOffset, spiderPose)
            else:
                localGoalPosition = legCurrentPosition + self.matrixCalculator.getGlobalDirectionInLocal(legId, spiderPose, goalPositionOrOffset)

        try:
            positionTrajectory, velocityTrajectory = self.trajectoryPlanner.calculateTrajectory(legCurrentPosition, localGoalPosition, duration, trajectoryType)
        except ValueError as ve:
            print(f'{ve} - {inspect.stack()[0][3]}')
            return False

        qDs, qDds = self.getQdQddLegFF(legId, positionTrajectory, velocityTrajectory)

        for idx, qD in enumerate(qDs):
            self.legsQueues[legId].put([qD, qDds[idx]])
        self.legsQueues[legId].put(self.sentinel)

        return True
    
    def moveLegsSync(self, legsIds, goalPositionsOrOffsets, origin, duration, trajectoryType, spiderPose = None, offset = False):
        """Write reference positions and velocities in any number (within 5) of leg-queues. Legs start to move at the same time. 
        Meant for moving a platform.

        Args:
            legsIds (list): Legs ids.
            goalPositionsOrOffsets (list): nx3x1 array of goal positions, where n is number of legs.
            origin (str): Origin that goal positions are given in, 'g' for global or 'l' for local.
            duration (float): Desired duration of movements.
            trajectoryType (str): Type of movement trajectory (bezier or minJerk).
            spiderPose (list, optional): Spider pose in global origin, used if goalPositionsOrOffsets are given in global. Defaults to None.
            offset (bool, optional): If true, move legs relatively to current positions, goalPositionsOrOffsets should be given as desired offsets in global origin. Defaults to False.

        Raises:
            ValueError: If origin is unknown.
            TypeError: If origin is global and spider pose is not given.
            ValueError: If number of used legs and given goal positions are not the same.

        Returns:
            bool: False if ValueError is catched during trajectory calculations, True otherwise.
        """
        if origin not in ('l', 'g'):
            raise ValueError(f"Unknown origin {origin}.")
        if origin == 'g' and spiderPose is None:
            raise TypeError("If origin is global, spider pose should be given.")  
        if len(legsIds) != len(goalPositionsOrOffsets):
            raise ValueError("Number of legs and given goal positions should be the same.")
        
        # Stop all of the given legs.
        for leg in legsIds:
            self.legsQueues[leg] = queue.Queue()
            self.legsQueues[leg].put(self.sentinel)
        
        qDs = []
        qDds = []

        for idx, leg in enumerate(legsIds):
            with self.locker:
                currentAngles = self.qA[leg]
            # Get current leg position in local.
            legCurrentPosition = self.kinematics.legForwardKinematics(leg, currentAngles)[:,3][:3]

            if origin == 'l':
                localGoalPosition = goalPositionsOrOffsets[idx]
                if offset:
                    localGoalPosition += legCurrentPosition
            # If goal position is given in global origin, convert it into local.
            elif origin == 'g':
                globalGoalPosition = goalPositionsOrOffsets[idx]
                if not offset:
                    localGoalPosition = self.matrixCalculator.getLegInLocal(leg, globalGoalPosition, spiderPose)
                else:
                    localGoalPosition = legCurrentPosition + self.matrixCalculator.getGlobalDirectionInLocal(leg, spiderPose, globalGoalPosition)
            
            try:
                positionTrajectory, velocityTrajectory = self.trajectoryPlanner.calculateTrajectory(legCurrentPosition, localGoalPosition, duration, trajectoryType)
            except ValueError as ve:
                print(f'{ve} - {inspect.stack()[0][3]}')
                return False
            
            qD, qDd = self.getQdQddLegFF(leg, positionTrajectory, velocityTrajectory)
            qDs.append(qD)
            qDds.append(qDd)
        
        for i in range(len(qDs[0])):
            for idx, leg in enumerate(legsIds):
                self.legsQueues[leg].put([qDs[idx][i], qDds[idx][i]])
        for leg in legsIds:
            self.legsQueues[leg].put(self.sentinel)
        
        return True
<<<<<<< HEAD
     
=======
   
>>>>>>> 6422e2a0
    def moveLegAndGripper(self, legId, goalPosition, duration, spiderPose, legsGlobalPositions):
        """Open gripper, move leg to the new pin and close the gripper.

        Args:
            legId (int): Leg id.
            goalPosition (list): 1x3 array of global x, y and z position of leg.
            duration (float): Duration of movement.
            spiderPose (list): 1x4 array of global x, y, z and rotZ pose of spider's body.
        """
        attachTime = 1
        detachTime = 1

        with self.locker:
            legPosition = self.motorDriver.syncReadMotorsPositionsInLegs([legId], True, 'l')
        globalLegPosition = self.matrixCalculator.getLegsInGlobal([legId], legPosition, spiderPose)[0]
        detachPosition = self.matrixCalculator.getLegsApproachPositionsInGlobal([legId], spiderPose, [globalLegPosition], offset = 0.1)

        # If leg is attached, open a gripper.
        if legId in self.gripperController.getIdsOfAttachedLegs():
            self.gripperController.openGrippersAndWait([legId])

        # Move leg on detach position.
        self.moveLegAsync(legId, detachPosition, 'g', detachTime, 'minJerk', spiderPose)
        time.sleep(detachTime + 0.5)

        # Measure new spider pose after detaching the leg.
        usedLegs = self.spider.LEGS_IDS.copy()
        usedLegs.remove(legId)
        legsGlobalPositions = np.delete(legsGlobalPositions, legId, 0)
        with self.locker:
            currentAngles = self.qA
        newPose = self.matrixCalculator.getSpiderPose(usedLegs, legsGlobalPositions, currentAngles)
        
        # Move leg on attach position.
        attachPosition = self.matrixCalculator.getLegsApproachPositionsInGlobal([legId], newPose, [goalPosition])
        self.moveLegAsync(legId, attachPosition, 'g', duration, 'bezier', newPose)
        time.sleep(duration + 0.5)

        self.moveLegAsync(legId, goalPosition, 'g', attachTime, 'minJerk', newPose)
        time.sleep(attachTime + 0.5)

        # Close gripper.
        self.gripperController.moveGripper(legId, self.gripperController.CLOSE_COMMAND)

    def getQdQddLegFF(self, legId, xD, xDd):
        """(Feed-forward) calculate and write reference joints positions and velocities for single leg movement into leg-queue.

        Args:
            legId (int): Leg id.
            xD (list): nx7 array of position (6 values for xyzrpy) trajectory and time stamps (7th value in a row), where n is number of steps on trajectory.
            xDd (list): nx6 array for xyzrpy values of velocity trajectory, where n is number of steps on trajectory.

        Returns:
            tuple: Two nx3 numpy.ndarrays of reference joints positions and velocities, where n is number of steps on trajectory.
        """

        qDs = np.zeros([len(xD), self.spider.NUMBER_OF_MOTORS_IN_LEG])
        qDds = np.zeros([len(xD), self.spider.NUMBER_OF_MOTORS_IN_LEG])
        for idx, pose in enumerate(xD):
            qDs[idx] = self.kinematics.legInverseKinematics(legId, pose[:3])
            J = self.kinematics.legJacobi(legId, qDs[idx])
            qDds[idx] = np.dot(np.linalg.inv(J), xDd[idx][:3])

        return qDs, qDds

<<<<<<< HEAD
=======
    def startForceMode(self, legId):
        """Start force controller inside main velocity controller loop.

        Args:
            legId (int): Id of leg, which is to be force-controlled.
        """
        with self.locker:
            self.isForceMode = True
            self.forceModeLegId = legId
    
    def stopForceMode(self):
        """Stop force controller inside main velocity controller loop.
        """
        with self.locker:
            self.isForceMode = False

>>>>>>> 6422e2a0
    def moveGrippersWrapper(self, legsIds, command):
        """Wrapper function for moving the grippers on selected legs.

        Args:
            legsIds (list): List of legs ids.
            command (str): Command to execute on grippers (same for all selected gripepers).
        """
        for leg in legsIds:
            self.gripperController.moveGripper(leg, command)
        
    def readLegsPositionsWrapper(self, legsIds, origin = 'l', spiderPose = None, returnAngles = False):
        """Wrapper function for reading legs positions.

        Args:
            legsIds (list): List of legs ids.
            origin (str, optional): Origin in which to read legs positions, 'l' for local, 's' for spider's and 'g' for global. Defaults to 'l'.
            spiderPose (list, optional): Spider's pose given as xyzr or xyzrpy in global origin. Defaults to None.

        Raises:
            ValueError: If given origin is global and spider's pose is not given.

        Returns:
            list: nx3 list of x, y, z positions of legs, where n is number of legs.
        """
        if origin == 'g' and spiderPose is None:
            raise ValueError("Spider pose should be given, if selected origin is global.")

        legsPositions = np.zeros([len(legsIds), 3])
        currentAngles = np.zeros([len(legsIds), 3])
        for idx, leg in enumerate(legsIds):
            with self.locker:
                currentAngles[idx] = self.qA[leg]
            if origin == 'l' or origin == 'g': 
                legsPositions[idx] = self.kinematics.legForwardKinematics(leg, currentAngles[idx])[:3][:,3]
            elif origin == 's':
                legsPositions[idx] = self.kinematics.spiderBaseToLegTipForwardKinematics(leg, currentAngles[idx])[:3][:,3]
        if origin == 'g':
            globalLegsPositions = self.matrixCalculator.getLegsInGlobal(legsIds, legsPositions, spiderPose)
            return globalLegsPositions

        if returnAngles:
            return legsPositions, currentAngles

        return legsPositions

    def readSpiderPoseWrapper(self, legsIds, legsGlobalPositions):
        """Wrapper function for reading spider's pose.

        Args:
            legsIds (list): List of legs ids, used for reading spider's pose.
            legsGlobalPositions (list): Global positions of used legs.

        Raises:
            ValueError: If number of given legs is less than 3.
            ValueError: If number of used legs and given legs positions is not the same.

        Returns:
            list: 1x6 list of spider's pose, given as xyzrpy in global origin.
        """
        if len(legsIds) < 3:
            raise ValueError("At least three legs are needed to read spider's pose.")

        with self.locker:
            currentAngles = self.qA
        pose = self.matrixCalculator.getSpiderPose(legsIds, legsGlobalPositions, currentAngles)
        return pose

    def disableEnableLegsWrapper(self, legId, action):
        if action == 'd':
            with self.locker:
                self.motorDriver.disableLegs(legId)
        elif action == 'e':
            with self.locker:
<<<<<<< HEAD
                self.motorDriver.enableLegs(legId)
=======
                self.motorDriver.enableLegs(legId)
    
>>>>>>> 6422e2a0
<|MERGE_RESOLUTION|>--- conflicted
+++ resolved
@@ -24,10 +24,7 @@
         self.matrixCalculator = calculations.MatrixCalculator()
         self.kinematics = calculations.Kinematics()
         self.dynamics = calculations.Dynamics()
-<<<<<<< HEAD
-=======
         self.mathTools = calculations.MathTools()
->>>>>>> 6422e2a0
         self.spider = env.Spider()
         self.trajectoryPlanner = planning.TrajectoryPlanner()
         self.motorDriver = dmx.MotorDriver([[11, 12, 13], [21, 22, 23], [31, 32, 33], [41, 42, 43], [51, 52, 53]])
@@ -45,14 +42,11 @@
 
         self.qA = []
         self.fA = np.zeros([self.spider.NUMBER_OF_LEGS, 3])
-<<<<<<< HEAD
-=======
         self.fD = np.array([0.0, 0.0, 0.0])
 
         self.KpForce = 0.05
         self.isForceMode = False
         self.forceModeLegId = None
->>>>>>> 6422e2a0
 
         self.initControllerThread()
 
@@ -60,10 +54,7 @@
         """Velocity controller to controll all five legs continuously. Runs in separate thread.
         """
         lastQErrors = np.zeros([self.spider.NUMBER_OF_LEGS, self.spider.NUMBER_OF_MOTORS_IN_LEG])
-<<<<<<< HEAD
-=======
         lastFErrors = np.zeros([self.spider.NUMBER_OF_LEGS, 3])
->>>>>>> 6422e2a0
         qDd = np.zeros([self.spider.NUMBER_OF_LEGS, 3])
         qD = np.zeros([self.spider.NUMBER_OF_LEGS, 3])
         qDdF = np.zeros([self.spider.NUMBER_OF_LEGS, 3])
@@ -83,18 +74,6 @@
             with self.locker: 
                 currentAngles, currents = self.motorDriver.syncReadAnglesAndCurrentsWrapper()
                 self.qA = currentAngles
-<<<<<<< HEAD
-
-            # If controller was just initialized, save current positions and keep legs on these positions until new command is given.
-            if init:
-                self.lastMotorsPositions = currentAngles
-                init = False
-
-            for leg in self.spider.LEGS_IDS:
-                self.fA[leg] = self.dynamics.getForceOnLegTip(leg, currentAngles[leg], currents[leg])
-            
-            qD, qDd = self.getQdQddFromQueues()    
-=======
                 forceMode = self.isForceMode
                 forceModeLeg = self.forceModeLegId
                 # If controller was just initialized, save current positions and keep legs on these positions until new command is given.
@@ -129,7 +108,6 @@
                     self.lastMotorsPositions[forceModeLeg] = currentAngles[forceModeLeg]
 
             qCds, lastQErrors = self.positionVelocityPD(qD, currentAngles, qDd, lastQErrors)
->>>>>>> 6422e2a0
 
             # Limit joints velocities, before sending them to motors.
             if forceMode:
@@ -348,11 +326,7 @@
             self.legsQueues[leg].put(self.sentinel)
         
         return True
-<<<<<<< HEAD
-     
-=======
    
->>>>>>> 6422e2a0
     def moveLegAndGripper(self, legId, goalPosition, duration, spiderPose, legsGlobalPositions):
         """Open gripper, move leg to the new pin and close the gripper.
 
@@ -418,8 +392,6 @@
 
         return qDs, qDds
 
-<<<<<<< HEAD
-=======
     def startForceMode(self, legId):
         """Start force controller inside main velocity controller loop.
 
@@ -436,7 +408,6 @@
         with self.locker:
             self.isForceMode = False
 
->>>>>>> 6422e2a0
     def moveGrippersWrapper(self, legsIds, command):
         """Wrapper function for moving the grippers on selected legs.
 
@@ -510,9 +481,5 @@
                 self.motorDriver.disableLegs(legId)
         elif action == 'e':
             with self.locker:
-<<<<<<< HEAD
                 self.motorDriver.enableLegs(legId)
-=======
-                self.motorDriver.enableLegs(legId)
-    
->>>>>>> 6422e2a0
+    