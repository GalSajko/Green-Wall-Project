--- conflicted
+++ resolved
@@ -86,24 +86,11 @@
                 if init:
                     self.lastLegsPositions = xA
                     init = False
-<<<<<<< HEAD
-
-            # if currents[currents > currentLimit].any():
-            #     print(self.motorDriver.motorsIds[np.where(currents > currentLimit)])
-
-            qD, qDd = self.__getQdQddFromQueues()
-
-            tauA, fA, Jhash = dyn.getTorquesAndForcesOnLegsTips(currentAngles, currents, self.pumpsBnoArduino.getGravityVector())
-
-            # Filter over measured values.
-            self.fAMean, fBuffer, fCounter = mathTools.runningAverage(fBuffer, fCounter, fA)
-=======
         
             xD, xDd, xDdd = self.__getXdXddXdddFromQueues()
             
             tauA, fA = dyn.getTorquesAndForcesOnLegsTips(currentAngles, currents, self.pumpsBnoArduino.getGravityVector())
             fAMean, fBuffer, fCounter = mathTools.runningAverage(fBuffer, fCounter, fA)
->>>>>>> 339f2842
             self.tauAMean, tauBuffer, tauCounter = mathTools.runningAverage(tauBuffer, tauCounter, tauA)
             
             if forceMode:
