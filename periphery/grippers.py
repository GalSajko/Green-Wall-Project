"""Module with grippers-controller class.
"""
import serial
import threading
import time
import numpy as np

class GrippersArduino:
    """Class for controlling grippers via serial communication with Arduino.
    """
    def __init__(self):
        """Init serial communication with Arduino.
        """
        self.OPEN_COMMAND = "o"
        self.CLOSE_COMMAND = "c"
        self.INIT_MESSAGE = "init"
        self.GRIPPER_OPENED_RESPONSE = "1"
        self.GRIPPER_CLOSED_RESPONSE = "0"
        self.SWITCH_OPEN_RESPONSE = "1"
        self.SWITCH_CLOSE_RESPONSE = "0"
        self.INIT_RESPONSE = "OK"
        self.RECEIVED_MESSAGE_LENGTH = 10

        self.receivedMessage = ""

<<<<<<< HEAD
        self.comm = serial.Serial('/dev/ttyUSB1', 115200, timeout = 0)
=======
        self.comm = serial.Serial('/dev/ttyUSB_GRIPPERS', 115200, timeout = 0)
>>>>>>> 777b8ba2
        self.comm.reset_input_buffer()

        self.locker = threading.Lock()

        self.__initReadingThread()

        self.__handshake()

    #region public methods
    def moveGripper(self, legId, command):
        """Send command to move a gripper on selected leg.

        Args:
            legId (int): Leg id.
            command (str): Command to execute on gripper - 'o' for opening, 'c' for closing .
        """
        if command in (self.OPEN_COMMAND, self.CLOSE_COMMAND):
            msg = command + str(legId) + "\n"
            self.__sendData(msg)

    def openGrippersAndWait(self, legsIds):
        """Open grippers on given legs and wait for them to come in open state.

        Args:
            legsIds (list): Ids of used legs.

        Returns:
            bool: True, when all grippers reach open state.
        """
        for leg in legsIds:
            self.moveGripper(leg, self.OPEN_COMMAND)
        checkArray = np.array([False] * len(legsIds))
        while not checkArray.all():
            with self.locker:
                recMsg = self.receivedMessage
            if len(recMsg) == self.RECEIVED_MESSAGE_LENGTH:
                for legId, leg in enumerate(legsIds):
                    if recMsg[leg] == self.GRIPPER_OPENED_RESPONSE:
                        checkArray[legId] = True
        return True

    def getSwitchesStates(self):
        """Get switches states - 0 for closed switch (attached leg), 1 otherwise.

        Returns:
            string: String of five characters, each represeting switch state - either '1' or '0', depends on the state of the switch.
        """
        recMsg = ''
        while len(recMsg) != self.RECEIVED_MESSAGE_LENGTH:
            with self.locker:
                recMsg = self.receivedMessage

        return recMsg[5:]

    def getIdsOfAttachedLegs(self):
        """Get ids of attached legs. Leg is attached if switch and gripper are both in closed state.

        Returns:
            list: Ids of attached legs, empty list if none of the legs is attached.
        """
        recMsg = ''
        while not len(recMsg) == self.RECEIVED_MESSAGE_LENGTH:
            with self.locker:
                recMsg = self.receivedMessage
        grippersStates = recMsg[:5]
        switchesStates = recMsg[5:]
        attachedLegsIds = []
        for legId, gripperState in enumerate(grippersStates):
            if gripperState == self.GRIPPER_CLOSED_RESPONSE and switchesStates[legId] == self.SWITCH_CLOSE_RESPONSE:
                attachedLegsIds.append(int(legId))

        return attachedLegsIds
    #endregion
    
    #region private methods
    def __initReadingThread(self):
        """Initialize reading data thread.
        """
        readingThread = threading.Thread(target = self.__readData, name = "gripper_serial_reading_thread", daemon = True)
        readingThread.start()

    def __readData(self):
        """Constantly receiving data from Arduino. Runs in separate thread.
        """
        while True:
            time.sleep(0.001)
            with self.locker:
                msg = self.comm.readline()
            while '\\n' not in str(msg):
                time.sleep(0.001)
                with self.locker:
                    msg += self.comm.readline()

            self.receivedMessage = msg.decode("utf-8", errors = "ignore").rstrip()

    def __sendData(self, msg):
        """Send data to Arduino.

        Args:
            msg (str): Message to send.
        """
        if msg[-1] != '\n':
            msg += '\n'
        msg = msg.encode("utf-8")
        with self.locker:
            self.comm.write(msg)

    def __handshake(self):
        """Handshake procedure with Arduino.
        """
        self.__sendData(self.INIT_MESSAGE)
        time.sleep(0.01)
        while not self.receivedMessage == self.INIT_RESPONSE:
            time.sleep(0.01)
            self.__sendData(self.INIT_MESSAGE)
        print("Handshake with grippers Arduino successfull.")
    #endregion<|MERGE_RESOLUTION|>--- conflicted
+++ resolved
@@ -23,11 +23,7 @@
 
         self.receivedMessage = ""
 
-<<<<<<< HEAD
-        self.comm = serial.Serial('/dev/ttyUSB1', 115200, timeout = 0)
-=======
         self.comm = serial.Serial('/dev/ttyUSB_GRIPPERS', 115200, timeout = 0)
->>>>>>> 777b8ba2
         self.comm.reset_input_buffer()
 
         self.locker = threading.Lock()
